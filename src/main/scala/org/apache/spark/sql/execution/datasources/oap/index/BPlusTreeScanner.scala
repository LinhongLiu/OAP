/*
 * Licensed to the Apache Software Foundation (ASF) under one or more
 * contributor license agreements.  See the NOTICE file distributed with
 * this work for additional information regarding copyright ownership.
 * The ASF licenses this file to You under the Apache License, Version 2.0
 * (the "License"); you may not use this file except in compliance with
 * the License.  You may obtain a copy of the License at
 *
 *    http://www.apache.org/licenses/LICENSE-2.0
 *
 * Unless required by applicable law or agreed to in writing, software
 * distributed under the License is distributed on an "AS IS" BASIS,
 * WITHOUT WARRANTIES OR CONDITIONS OF ANY KIND, either express or implied.
 * See the License for the specific language governing permissions and
 * limitations under the License.
 */

package org.apache.spark.sql.execution.datasources.oap.index

import org.apache.hadoop.conf.Configuration
import org.apache.hadoop.fs.Path

import org.apache.spark.sql.execution.datasources.oap._
<<<<<<< HEAD
=======
import org.apache.spark.sql.execution.datasources.oap.filecache._
import org.apache.spark.sql.execution.datasources.oap.index.BTreeIndexRecordReader.BTreeFooter
import org.apache.spark.sql.execution.datasources.oap.statistics.{StatisticsManager, StatsAnalysisResult}
>>>>>>> 859cd74a

// we scan the index from the smallest to the largest,
// this will scan the B+ Tree (index) leaf node.
private[oap] class BPlusTreeScanner(idxMeta: IndexMeta) extends IndexScanner(idxMeta) {
  override def canBeOptimizedByStatistics: Boolean = true
  override def toString(): String = "BPlusTreeScanner"
  @transient protected var currentKeyArray: Array[CurrentKey] = _

  @transient var recordReader: BTreeIndexRecordReader = _

  def initialize(dataPath: Path, conf: Configuration): IndexScanner = {
    assert(keySchema ne null)
    val indexPath = IndexUtils.indexFileFromDataFile(dataPath, meta.name, meta.time)
    logDebug("Loading Index File: " + indexPath)
    logDebug("\tFile Size: " + indexPath.getFileSystem(conf).getFileStatus(indexPath).getLen)

    recordReader = BTreeIndexRecordReader(conf, keySchema, indexPath)
    recordReader.initialize(indexPath, intervalArray)
    this
  }

<<<<<<< HEAD
  override protected def analyzeStatistics(indexPath: Path, conf: Configuration): Double = {
    var recordReader = BTreeIndexRecordReader(conf, keySchema, indexPath)
=======
  override protected def analyzeStatistics(
      indexPath: Path,
      conf: Configuration): StatsAnalysisResult = {
    var reader: BTreeIndexFileReader = null
    var footerCache: FiberCache = null
>>>>>>> 859cd74a
    try {
      recordReader.analyzeStatistics(keySchema, intervalArray)
    } finally {
      if (recordReader != null) {
        recordReader.close()
        recordReader = null
      }
    }
  }

  override def hasNext: Boolean = recordReader.hasNext

  override def next(): Int = recordReader.next()
}<|MERGE_RESOLUTION|>--- conflicted
+++ resolved
@@ -21,12 +21,7 @@
 import org.apache.hadoop.fs.Path
 
 import org.apache.spark.sql.execution.datasources.oap._
-<<<<<<< HEAD
-=======
-import org.apache.spark.sql.execution.datasources.oap.filecache._
-import org.apache.spark.sql.execution.datasources.oap.index.BTreeIndexRecordReader.BTreeFooter
-import org.apache.spark.sql.execution.datasources.oap.statistics.{StatisticsManager, StatsAnalysisResult}
->>>>>>> 859cd74a
+import org.apache.spark.sql.execution.datasources.oap.statistics.StatsAnalysisResult
 
 // we scan the index from the smallest to the largest,
 // this will scan the B+ Tree (index) leaf node.
@@ -48,16 +43,10 @@
     this
   }
 
-<<<<<<< HEAD
-  override protected def analyzeStatistics(indexPath: Path, conf: Configuration): Double = {
-    var recordReader = BTreeIndexRecordReader(conf, keySchema, indexPath)
-=======
   override protected def analyzeStatistics(
       indexPath: Path,
       conf: Configuration): StatsAnalysisResult = {
-    var reader: BTreeIndexFileReader = null
-    var footerCache: FiberCache = null
->>>>>>> 859cd74a
+    var recordReader = BTreeIndexRecordReader(conf, keySchema, indexPath)
     try {
       recordReader.analyzeStatistics(keySchema, intervalArray)
     } finally {

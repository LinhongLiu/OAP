/*
 * Licensed to the Apache Software Foundation (ASF) under one or more
 * contributor license agreements.  See the NOTICE file distributed with
 * this work for additional information regarding copyright ownership.
 * The ASF licenses this file to You under the Apache License, Version 2.0
 * (the "License"); you may not use this file except in compliance with
 * the License.  You may obtain a copy of the License at
 *
 *    http://www.apache.org/licenses/LICENSE-2.0
 *
 * Unless required by applicable law or agreed to in writing, software
 * distributed under the License is distributed on an "AS IS" BASIS,
 * WITHOUT WARRANTIES OR CONDITIONS OF ANY KIND, either express or implied.
 * See the License for the specific language governing permissions and
 * limitations under the License.
 */

package org.apache.spark.sql.execution.datasources.oap.filecache

import java.util.concurrent.Callable
import java.util.concurrent.atomic.AtomicLong

import scala.collection.JavaConverters._

import com.google.common.cache._
import org.apache.hadoop.conf.Configuration

import org.apache.spark.internal.Logging
import org.apache.spark.util.Utils

trait OapCache {
  def get(fiber: Fiber, conf: Configuration): FiberCache
  def getIfPresent(fiber: Fiber): FiberCache
  def getFibers: Set[Fiber]
  def invalidate(fiber: Fiber): Unit
  def invalidateAll(fibers: Iterable[Fiber]): Unit
  def cacheSize: Long
  def cacheCount: Long
  def cacheStats: CacheStats
  def pendingSize: Int
}

class SimpleOapCache extends OapCache with Logging {

  // We don't bother the memory use of Simple Cache
  private val cacheGuardian = new CacheGuardian(Int.MaxValue)
  cacheGuardian.start()

  override def get(fiber: Fiber, conf: Configuration): FiberCache = {
    val fiberCache = fiber.fiber2Data(conf)
    fiberCache.occupy()
    // We only use fiber for once, and CacheGuardian will dispose it after release.
    cacheGuardian.addRemovalFiber(fiber, fiberCache)
    fiberCache
  }

  override def getIfPresent(fiber: Fiber): FiberCache = null

  override def getFibers: Set[Fiber] = {
    Set.empty
  }

  override def invalidate(fiber: Fiber): Unit = {}

  override def invalidateAll(fibers: Iterable[Fiber]): Unit = {}

  override def cacheSize: Long = 0

  override def cacheStats: CacheStats = {
    new CacheStats(0, 0, 0, 0, 0)
  }

  override def cacheCount: Long = 0

  override def pendingSize: Int = cacheGuardian.pendingSize
}

class GuavaOapCache(cacheMemory: Long, cacheGuardianMemory: Long) extends OapCache with Logging {

  // TODO: CacheGuardian can also track cache statistics periodically
  private val cacheGuardian = new CacheGuardian(cacheGuardianMemory)
  cacheGuardian.start()

  private val KB: Double = 1024
  private val MAX_WEIGHT = (cacheMemory / KB).toInt

  // Total cached size for debug purpose
  private val _cacheSize: AtomicLong = new AtomicLong(0)

  private val removalListener = new RemovalListener[Fiber, FiberCache] {
    override def onRemoval(notification: RemovalNotification[Fiber, FiberCache]): Unit = {
<<<<<<< HEAD
      logDebug(s"Add Cache into removal list: ${notification.getKey}")
=======
      logDebug(s"Put fiber into removal list. Fiber: ${notification.getKey}")
>>>>>>> 2069b408
      cacheGuardian.addRemovalFiber(notification.getKey, notification.getValue)
      _cacheSize.addAndGet(-notification.getValue.size())
    }
  }

  private val weigher = new Weigher[Fiber, FiberCache] {
    override def weigh(key: Fiber, value: FiberCache): Int =
      math.ceil(value.size() / KB).toInt
  }

  /**
   * To avoid storing configuration in each Cache, use a loader.
   * After all, configuration is not a part of Fiber.
   */
  private def cacheLoader(fiber: Fiber, configuration: Configuration) =
    new Callable[FiberCache] {
      override def call(): FiberCache = {
        val startLoadingTime = System.currentTimeMillis()
        val fiberCache = fiber.fiber2Data(configuration)
        logDebug("Load missed fiber took %s. Fiber: %s"
          .format(Utils.getUsedTimeMs(startLoadingTime), fiber))
        _cacheSize.addAndGet(fiberCache.size())
        fiberCache
      }
    }

  private val cache = CacheBuilder.newBuilder()
    .recordStats()
    .removalListener(removalListener)
    .maximumWeight(MAX_WEIGHT)
    .weigher(weigher)
    .build[Fiber, FiberCache]()

  override def get(fiber: Fiber, conf: Configuration): FiberCache = {
    val readLock = FiberLockManager.getFiberLock(fiber).readLock()
    readLock.lock()
    try {
      val fiberCache = cache.get(fiber, cacheLoader(fiber, conf))
      // Avoid loading a fiber larger than MAX_WEIGHT / 4, 4 is concurrency number
      assert(fiberCache.size() <= MAX_WEIGHT * KB / 4,
        s"Failed to cache fiber(${Utils.bytesToString(fiberCache.size())}) " +
            s"with cache's MAX_WEIGHT(${Utils.bytesToString(MAX_WEIGHT.toLong * KB.toLong)}) / 4")
      fiberCache.occupy()
      fiberCache
    } finally {
      readLock.unlock()
    }
  }

  override def getIfPresent(fiber: Fiber): FiberCache = cache.getIfPresent(fiber)

  override def getFibers: Set[Fiber] = {
    cache.asMap().keySet().asScala.toSet
  }

  override def invalidate(fiber: Fiber): Unit = {
    cache.invalidate(fiber)
  }

  override def invalidateAll(fibers: Iterable[Fiber]): Unit = {
    cache.invalidateAll(fibers.asJava)
  }

  override def cacheSize: Long = _cacheSize.get()

  override def cacheStats: CacheStats = {
    val stats = cache.stats()
    CacheStats(
      stats.hitCount(),
      stats.missCount(),
      stats.loadCount(),
      stats.totalLoadTime(),
      stats.evictionCount()
    )
  }

  override def cacheCount: Long = cache.size()

  override def pendingSize: Int = cacheGuardian.pendingSize
}<|MERGE_RESOLUTION|>--- conflicted
+++ resolved
@@ -89,11 +89,7 @@
 
   private val removalListener = new RemovalListener[Fiber, FiberCache] {
     override def onRemoval(notification: RemovalNotification[Fiber, FiberCache]): Unit = {
-<<<<<<< HEAD
-      logDebug(s"Add Cache into removal list: ${notification.getKey}")
-=======
       logDebug(s"Put fiber into removal list. Fiber: ${notification.getKey}")
->>>>>>> 2069b408
       cacheGuardian.addRemovalFiber(notification.getKey, notification.getValue)
       _cacheSize.addAndGet(-notification.getValue.size())
     }
